import sbtbuildinfo.BuildInfoKey.action
import sbtbuildinfo.BuildInfoKeys.{buildInfoKeys, buildInfoOptions, buildInfoPackage}
import sbtbuildinfo.{BuildInfoKey, BuildInfoOption}
import com.typesafe.sbt.packager.docker.ExecCmd

import sbt._
import Keys._

import scala.util.Try
import scala.sys.process.Process
import complete.DefaultParsers._

val doobieVersion = "0.8.6"
val http4sVersion = "0.21.0-M5"
val circeVersion = "0.12.3"
val tsecVersion = "0.1.0"
<<<<<<< HEAD
val sttpVersion = "2.0.0-RC6"
val prometheusVersion = "0.8.1"
=======
val sttpVersion = "2.0.0-RC7"
val prometheusVersion = "0.8.0"
>>>>>>> 25b70f3f
val tapirVersion = "0.12.17"

val dbDependencies = Seq(
  "org.tpolecat" %% "doobie-core" % doobieVersion,
  "org.tpolecat" %% "doobie-hikari" % doobieVersion,
  "org.tpolecat" %% "doobie-postgres" % doobieVersion,
  "org.flywaydb" % "flyway-core" % "6.2.0"
)

val httpDependencies = Seq(
  "org.http4s" %% "http4s-dsl" % http4sVersion,
  "org.http4s" %% "http4s-blaze-server" % http4sVersion,
  "org.http4s" %% "http4s-blaze-client" % http4sVersion,
  "org.http4s" %% "http4s-circe" % http4sVersion,
  "org.http4s" %% "http4s-prometheus-metrics" % http4sVersion,
  "com.softwaremill.sttp.client" %% "async-http-client-backend-monix" % sttpVersion,
  "com.softwaremill.sttp.tapir" %% "tapir-http4s-server" % tapirVersion
)

val monitoringDependencies = Seq(
  "io.prometheus" % "simpleclient" % prometheusVersion,
  "io.prometheus" % "simpleclient_hotspot" % prometheusVersion,
  "com.softwaremill.sttp.client" %% "prometheus-backend" % sttpVersion
)

val jsonDependencies = Seq(
  "io.circe" %% "circe-core" % circeVersion,
  "io.circe" %% "circe-generic" % circeVersion,
  "io.circe" %% "circe-parser" % circeVersion,
  "com.softwaremill.sttp.tapir" %% "tapir-json-circe" % tapirVersion,
  "com.softwaremill.sttp.client" %% "circe" % sttpVersion
)

val loggingDependencies = Seq(
  "com.typesafe.scala-logging" %% "scala-logging" % "3.9.2",
  "ch.qos.logback" % "logback-classic" % "1.2.3",
  "org.codehaus.janino" % "janino" % "3.1.0",
  "de.siegmar" % "logback-gelf" % "2.1.2",
  "com.softwaremill.correlator" %% "monix-logback-http4s" % "0.1.5"
)

val configDependencies = Seq(
  "com.github.pureconfig" %% "pureconfig" % "0.12.2"
)

val baseDependencies = Seq(
  "io.monix" %% "monix" % "3.1.0",
  "com.softwaremill.common" %% "tagging" % "2.2.1",
  "com.softwaremill.quicklens" %% "quicklens" % "1.4.12"
)

val apiDocsDependencies = Seq(
  "com.softwaremill.sttp.tapir" %% "tapir-openapi-docs" % tapirVersion,
  "com.softwaremill.sttp.tapir" %% "tapir-openapi-circe-yaml" % tapirVersion,
  "com.softwaremill.sttp.tapir" %% "tapir-swagger-ui-http4s" % tapirVersion
)

val securityDependencies = Seq(
  "io.github.jmcardon" %% "tsec-password" % tsecVersion,
  "io.github.jmcardon" %% "tsec-cipher-jca" % tsecVersion
)

val emailDependencies = Seq(
  "com.sun.mail" % "javax.mail" % "1.6.2"
)

val scalatest = "org.scalatest" %% "scalatest" % "3.0.8" % Test
val unitTestingStack = Seq(scalatest)

val embeddedPostgres = "com.opentable.components" % "otj-pg-embedded" % "0.13.3" % Test
val dbTestingStack = Seq(embeddedPostgres)

val commonDependencies = baseDependencies ++ unitTestingStack ++ loggingDependencies ++ configDependencies

lazy val uiProjectName = "ui"
lazy val uiDirectory = settingKey[File]("Path to the ui project directory")
lazy val updateYarn = taskKey[Unit]("Update yarn")
lazy val yarnTask = inputKey[Unit]("Run yarn with arguments")
lazy val copyWebapp = taskKey[Unit]("Copy webapp")

lazy val commonSettings = commonSmlBuildSettings ++ Seq(
  organization := "com.softwaremill.bootzooka",
  scalaVersion := "2.12.10",
  libraryDependencies ++= commonDependencies,
  uiDirectory := baseDirectory.value.getParentFile / uiProjectName,
  updateYarn := {
    streams.value.log("Updating npm/yarn dependencies")
    haltOnCmdResultError(Process("yarn install", uiDirectory.value).!)
  },
  yarnTask := {
    val taskName = spaceDelimited("<arg>").parsed.mkString(" ")
    updateYarn.value
    val localYarnCommand = "yarn " + taskName
    def runYarnTask() = Process(localYarnCommand, uiDirectory.value).!
    streams.value.log("Running yarn task: " + taskName)
    haltOnCmdResultError(runYarnTask())
  },
  copyWebapp := {
    streams.value.log.info("Copying the webapp resources")
    IO.copyDirectory(uiDirectory.value / "build", (classDirectory in Compile).value / "webapp")
  },
  copyWebapp := copyWebapp.dependsOn(yarnTask.toTask(" build")).value
)

lazy val buildInfoSettings = Seq(
  buildInfoKeys := Seq[BuildInfoKey](
    name,
    version,
    scalaVersion,
    sbtVersion,
    action("lastCommitHash") {
      import scala.sys.process._
      // if the build is done outside of a git repository, we still want it to succeed
      Try("git rev-parse HEAD".!!.trim).getOrElse("?")
    }
  ),
  buildInfoOptions += BuildInfoOption.BuildTime,
  buildInfoOptions += BuildInfoOption.ToJson,
  buildInfoOptions += BuildInfoOption.ToMap,
  buildInfoPackage := "com.softwaremill.bootzooka.version",
  buildInfoObject := "BuildInfo"
)

lazy val fatJarSettings = Seq(
  assemblyJarName in assembly := "bootzooka.jar",
  assembly := assembly.dependsOn(copyWebapp).value,
  assemblyMergeStrategy in assembly := {
    case PathList(ps @ _*) if ps.last endsWith "io.netty.versions.properties" => MergeStrategy.first
    case PathList(ps @ _*) if ps.last endsWith "pom.properties"               => MergeStrategy.first
    case x =>
      val oldStrategy = (assemblyMergeStrategy in assembly).value
      oldStrategy(x)
  }
)

lazy val dockerSettings = Seq(
  dockerExposedPorts := Seq(8080),
  dockerBaseImage := "adoptopenjdk:11.0.5_10-jdk-hotspot",
  packageName in Docker := "bootzooka",
  dockerUsername := Some("softwaremill"),
  dockerCommands := {
    dockerCommands.value.flatMap {
      case ep @ ExecCmd("ENTRYPOINT", _*) =>
        Seq(
          ExecCmd("ENTRYPOINT", "/opt/docker/docker-entrypoint.sh" :: ep.args.toList: _*)
        )
      case other => Seq(other)
    }
  },
  mappings in Docker ++= {
    val scriptDir = baseDirectory.value / ".." / "scripts"
    val entrypointScript = scriptDir / "docker-entrypoint.sh"
    val entrypointScriptTargetPath = "/opt/docker/docker-entrypoint.sh"
    Seq(entrypointScript -> entrypointScriptTargetPath)
  },
  dockerUpdateLatest := true,
  publishLocal in Docker := (publishLocal in Docker).dependsOn(copyWebapp).value,
  version in Docker := git.gitHeadCommit.value.map(head => now() + "-" + head.take(8)).getOrElse("latest")
)

def haltOnCmdResultError(result: Int) {
  if (result != 0) {
    throw new Exception("Build failed.")
  }
}

def now(): String = {
  import java.text.SimpleDateFormat
  import java.util.Date
  new SimpleDateFormat("yyyy-mm-dd-hhmmss").format(new Date())
}

lazy val rootProject = (project in file("."))
  .settings(commonSettings)
  .settings(
    name := "bootzooka",
    herokuFatJar in Compile := Some((assemblyOutputPath in backend in assembly).value),
    deployHeroku in Compile := ((deployHeroku in Compile) dependsOn (assembly in backend)).value
  )
  .aggregate(backend, ui)

lazy val backend: Project = (project in file("backend"))
  .settings(
    libraryDependencies ++= dbDependencies ++ httpDependencies ++ jsonDependencies ++ apiDocsDependencies ++ monitoringDependencies ++ dbTestingStack ++ securityDependencies ++ emailDependencies,
    mainClass in Compile := Some("com.softwaremill.bootzooka.Main")
  )
  .enablePlugins(BuildInfoPlugin)
  .settings(commonSettings)
  .settings(Revolver.settings)
  .settings(buildInfoSettings)
  .settings(fatJarSettings)
  .enablePlugins(DockerPlugin)
  .enablePlugins(JavaServerAppPackaging)
  .settings(dockerSettings)

lazy val ui = (project in file(uiProjectName))
  .settings(commonSettings)
  .settings(test in Test := (test in Test).dependsOn(yarnTask.toTask(" test:ci")).value)
  .settings(cleanFiles += baseDirectory.value / "build")

RenameProject.settings<|MERGE_RESOLUTION|>--- conflicted
+++ resolved
@@ -14,13 +14,8 @@
 val http4sVersion = "0.21.0-M5"
 val circeVersion = "0.12.3"
 val tsecVersion = "0.1.0"
-<<<<<<< HEAD
-val sttpVersion = "2.0.0-RC6"
-val prometheusVersion = "0.8.1"
-=======
 val sttpVersion = "2.0.0-RC7"
 val prometheusVersion = "0.8.0"
->>>>>>> 25b70f3f
 val tapirVersion = "0.12.17"
 
 val dbDependencies = Seq(
