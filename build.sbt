--- conflicted
+++ resolved
@@ -51,15 +51,9 @@
 
 val loggingDependencies = Seq(
   "com.typesafe.scala-logging" %% "scala-logging" % "3.9.4",
-<<<<<<< HEAD
   "ch.qos.logback" % "logback-classic" % "1.2.6",
-  "org.codehaus.janino" % "janino" % "3.1.4",
-  "de.siegmar" % "logback-gelf" % "3.0.0"
-=======
-  "ch.qos.logback" % "logback-classic" % "1.2.3",
   "org.codehaus.janino" % "janino" % "3.1.6",
   "de.siegmar" % "logback-gelf" % "4.0.0"
->>>>>>> 1ad3d918
 )
 
 val configDependencies = Seq(
