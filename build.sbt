--- conflicted
+++ resolved
@@ -15,13 +15,8 @@
 val circeVersion = "0.12.3"
 val tsecVersion = "0.1.0"
 val sttpVersion = "1.7.2"
-<<<<<<< HEAD
-val prometheusVersion = "0.7.0"
-val tapirVersion = "0.11.9"
-=======
 val prometheusVersion = "0.8.0"
 val tapirVersion = "0.11.8"
->>>>>>> 0707f8d0
 
 val dbDependencies = Seq(
   "org.tpolecat" %% "doobie-core" % doobieVersion,
