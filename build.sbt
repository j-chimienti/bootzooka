--- conflicted
+++ resolved
@@ -10,23 +10,13 @@
 import scala.sys.process.Process
 import complete.DefaultParsers._
 
-<<<<<<< HEAD
 val doobieVersion = "1.0.0-RC1"
 val http4sVersion = "0.23.6"
 val circeVersion = "0.14.1"
 val tsecVersion = "0.4.0"
-val sttpVersion = "3.3.16"
-val prometheusVersion = "0.12.0"
-val tapirVersion = "0.19.0-M13"
-=======
-val doobieVersion = "0.13.4"
-val http4sVersion = "0.22.8"
-val circeVersion = "0.14.1"
-val tsecVersion = "0.2.1"
 val sttpVersion = "3.3.18"
 val prometheusVersion = "0.14.1"
-val tapirVersion = "0.18.3"
->>>>>>> 5211b3bf
+val tapirVersion = "0.19.0-M13"
 
 val dbDependencies = Seq(
   "org.tpolecat" %% "doobie-core" % doobieVersion,
@@ -72,15 +62,9 @@
 )
 
 val baseDependencies = Seq(
-<<<<<<< HEAD
   "org.typelevel" %% "cats-effect" % "3.2.9",
-  "com.softwaremill.common" %% "tagging" % "2.3.1",
-  "com.softwaremill.quicklens" %% "quicklens" % "1.7.5"
-=======
-  "io.monix" %% "monix" % "3.4.0",
   "com.softwaremill.common" %% "tagging" % "2.3.2",
   "com.softwaremill.quicklens" %% "quicklens" % "1.8.2"
->>>>>>> 5211b3bf
 )
 
 val apiDocsDependencies = Seq(
