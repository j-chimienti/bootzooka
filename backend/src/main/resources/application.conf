api {
  host = "0.0.0.0"
  host = ${?API_HOST}

  port = 8080
  port = ${?API_PORT}
  port = ${?PORT}
}

db {
  username = "postgres"
  username = ${?SQL_USERNAME}

  password = ""
  password = ${?SQL_PASSWORD}

  name = "bootzooka"
  name = ${?SQL_DBNAME}
  host = "localhost"
  host = ${?SQL_HOST}
  port = 5432
  port = ${?SQL_PORT}

  url = "jdbc:postgresql://"${db.host}":"${db.port}"/"${db.name}
  url = ${?DATABASE_URL}

  migrate-on-start = true
  migrate-on-start = ${?MIGRATE_ON_START}

  driver = "org.postgresql.Driver"

  connect-thread-pool-size = 32
}

email {
  mailgun {
    enabled = false
    enabled = ${?MAILGUN_ENABLED}

    url = "https://api.eu.mailgun.net/v3/DOMAIN/messages"
    url = ${?MAILGUN_URL}

    api-key = "XXX-XXX-XXX"
    api-key = ${?MAILGUN_API_KEY}

    domain = "XXXX.mailgun.org"
    domain = ${?MAILGUN_DOMAIN}

    sender-name = "bootzooka"
    sender-name = ${?MAILGUN_SENDER_NAME}

    sender-display-name = "Bootzooka"
    sender-display-name = ${?MAILGUN_SENDER_DISPLAY_NAME}
  }

  smtp {
    enabled = false
    enabled = ${?SMTP_ENABLED}

    host = ""
    host = ${?SMTP_HOST}

    port = 25
    port = ${?SMTP_PORT}

    username = ""
    username = ${?SMTP_USERNAME}

    password = ""
    password = ${?SMTP_PASSWORD}

    ssl-connection = false
    ssl-connection = ${?SMTP_SSL_CONNECTION}

    verify-ssl-certificate = true
    verify-ssl-certificate = ${?SMTP_VERIFY_SSL_CERTIFICATE}

    encoding = "UTF-8"
    encoding = ${?SMTP_ENCODING}

    from = "info@bootzooka.com"
    from = ${?SMTP_FROM}
  }

  batch-size = 10
  batch-size = ${?EMAIL_BATCH_SIZE}

  email-send-interval = 1 second
  email-send-interval = ${?EMAIL_SEND_INTERVAL}
}

password-reset {
<<<<<<< HEAD
  reset-link-pattern = "http://localhost:3000/password-reset?code=%s"
  code-valid-hours = 24
=======
  reset-link-pattern = "http://localhost:8080/#/password-reset?code=%s"
  code-valid = 1 day
>>>>>>> 635c1583
}

user {
  default-api-key-valid = 1 day
}<|MERGE_RESOLUTION|>--- conflicted
+++ resolved
@@ -90,13 +90,8 @@
 }
 
 password-reset {
-<<<<<<< HEAD
   reset-link-pattern = "http://localhost:3000/password-reset?code=%s"
-  code-valid-hours = 24
-=======
-  reset-link-pattern = "http://localhost:8080/#/password-reset?code=%s"
   code-valid = 1 day
->>>>>>> 635c1583
 }
 
 user {
